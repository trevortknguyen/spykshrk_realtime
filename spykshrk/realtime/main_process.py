import struct
import fcntl
import os

import spykshrk.realtime.realtime_base
import spykshrk.realtime.realtime_logging as rt_logging
import spykshrk.realtime.realtime_base as realtime_base
import spykshrk.realtime.simulator.simulator_process as simulator_process
import spykshrk.realtime.ripple_process as ripple_process
import spykshrk.realtime.decoder_process as decoder_process
import spykshrk.realtime.binary_record as binary_record
import spykshrk.realtime.timing_system as timing_system
import spykshrk.realtime.datatypes as datatypes

from mpi4py import MPI
import numpy as np
import time

import sys

# try:
#     __IPYTHON__
#     from IPython.terminal.debugger import TerminalPdb
#     bp = TerminalPdb(color_scheme='linux').set_trace
# except NameError as err:
#     print('Warning: NameError ({}), not using ipython (__IPYTHON__ not set), disabling IPython TerminalPdb.'.
#           format(err))
#     bp = lambda: None
# except AttributeError as err:
#     print('Warning: Attribute Error ({}), disabling IPython TerminalPdb.'.format(err))
#     bp = lambda: None

from spikegadgets import trodesnetwork as tnp

class MainProcessClient(tnp.AbstractModuleClient):
    def __init__(self, name, addr, port, config):
        super().__init__(name, addr, port)
        # self.main_manager = main_manager
        self.config = config
        self.started = False
        self.ntrode_list_sent = False
        self.terminated = False
    
    def registerTerminationCallback(self, callback):
        self.terminate = callback

    def registerStartupCallback(self, callback):
        self.startup = callback

    #MEC added: to get ripple tetrode list
    def registerStartupCallbackRippleTetrodes(self, callback):
        self.startupRipple = callback
    
    def recv_acquisition(self, command, timestamp):
        if command == tnp.acq_PLAY:
            if not self.ntrode_list_sent:
                self.startup(self.config['trodes_network']['decoding_tetrodes'])
                #added MEC
                self.startupRipple(self.config['trodes_network']['ripple_tetrodes'])
                self.started = True
                self.ntrode_list_sent = True

        if command == tnp.acq_STOP:
            if not self.terminated:
                # self.main_manager.trigger_termination()
                self.terminate()
                self.terminated = True
                self.started = False

    def recv_quit(self):
        self.terminate()

class MainProcess(realtime_base.RealtimeProcess):

    def __init__(self, comm: MPI.Comm, rank, config):

        self.comm = comm    # type: MPI.Comm
        self.rank = rank
        self.config = config

        super().__init__(comm=comm, rank=rank, config=config)

        # MEC added
        self.stim_decider_send_interface = StimDeciderMPISendInterface(comm=comm, rank=rank, config=config)

        self.stim_decider = StimDecider(rank=rank, config=config,
                                        send_interface=self.stim_decider_send_interface)

        #self.posterior_recv_interface = PosteriorSumRecvInterface(comm=comm, rank=rank, config=config,
        #                                                          stim_decider=self.stim_decider)

        #self.stim_decider = StimDecider(rank=rank, config=config,
        #                                send_interface=StimDeciderMPISendInterface(comm=comm,
        #                                                                           rank=rank,
        #                                                                           config=config))

        #self.data_recv = StimDeciderMPIRecvInterface(comm=comm, rank=rank, config=config,
        #                                             stim_decider=self.stim_decider)

        self.send_interface = MainMPISendInterface(comm=comm, rank=rank, config=config)

        self.manager = MainSimulatorManager(rank=rank, config=config, parent=self, send_interface=self.send_interface,
                                            stim_decider=self.stim_decider)
        print('===============================')
        print('In MainProcess: datasource = ', config['datasource'])
        print('===============================')
        if config['datasource'] == 'trodes':
            print('about to configure trdoes network for tetrode: ',self.manager.handle_ntrode_list,self.rank)
            time.sleep(0.5*self.rank)

            self.networkclient = MainProcessClient("SpykshrkMainProc", config['trodes_network']['address'],config['trodes_network']['port'], self.config)
            if self.networkclient.initialize() != 0:
                print("Network could not successfully initialize")
                del self.networkclient
                quit()
            #added MEC
            self.networkclient.initializeHardwareConnection()
            self.networkclient.registerStartupCallback(self.manager.handle_ntrode_list)
            #added MEC
            self.networkclient.registerStartupCallbackRippleTetrodes(self.manager.handle_ripple_ntrode_list)
            self.networkclient.registerTerminationCallback(self.manager.trigger_termination)
            print('completed trodes setup')


        self.vel_pos_recv_interface = VelocityPositionRecvInterface(comm=comm, rank=rank, config=config,
                                                                  stim_decider=self.stim_decider,
                                                                  networkclient=self.networkclient)        

        self.posterior_recv_interface = PosteriorSumRecvInterface(comm=comm, rank=rank, config=config,
                                                                  stim_decider=self.stim_decider,
                                                                  networkclient=self.networkclient)

        self.data_recv = StimDeciderMPIRecvInterface(comm=comm, rank=rank, config=config,
                                                     stim_decider=self.stim_decider,networkclient=self.networkclient)

        self.recv_interface = MainSimulatorMPIRecvInterface(comm=comm, rank=rank,
                                                            config=config, main_manager=self.manager)

        self.terminate = False

        self.mpi_status = MPI.Status()

        # First Barrier to finish setting up nodes, waiting for Simulator to send ntrode list.
        # The main loop must be active to receive binary record registration messages, so the
        # first Barrier is placed here.
        self.class_log.debug("First Barrier")
        self.send_interface.all_barrier()
        self.class_log.debug("Past First Barrier")


    def trigger_termination(self):
        self.terminate = True

    def main_loop(self):
        # self.thread.start()

        # Synchronize rank times immediately
        last_time_bin = int(time.time())

        while not self.terminate:

            # Synchronize rank times
            if self.manager.time_sync_on:
                current_time_bin = int(time.time())
                if current_time_bin >= last_time_bin+10:
                    self.manager.synchronize_time()
                    last_time_bin = current_time_bin

            self.recv_interface.__next__()
            self.data_recv.__next__()
            self.vel_pos_recv_interface.__next__()
            self.posterior_recv_interface.__next__()

        self.class_log.info("Main Process Main reached end, exiting.")

class StimulationDecision(rt_logging.PrintableMessage):
    """"Message containing whether or not at a given timestamp a ntrode's ripple filter threshold is crossed.

    This message has helper serializer/deserializer functions to be used to speed transmission.
    """
    _byte_format = 'Ii'

    def __init__(self, timestamp, stim_decision):
        self.timestamp = timestamp
        self.stim_decision = stim_decision

    def pack(self):
        return struct.pack(self._byte_format, self.timestamp, self.stim_decision)

    @classmethod
    def unpack(cls, message_bytes):
        timestamp, stim_decision = struct.unpack(cls._byte_format, message_bytes)
        return cls(timestamp=timestamp, stim_decision=stim_decision)


class StimDeciderMPISendInterface(realtime_base.RealtimeMPIClass):
    def __init__(self, comm: MPI.Comm, rank, config):
        super(StimDeciderMPISendInterface, self).__init__(comm=comm, rank=rank, config=config)
        self.comm = comm
        self.rank = rank
        self.config = config

    def start_stimulation(self):
        pass

    def send_record_register_messages(self, record_register_messages):
        self.class_log.debug("Sending binary record registration messages.")
        for message in record_register_messages:
            self.comm.send(obj=message, dest=self.config['rank']['supervisor'],
                           tag=realtime_base.MPIMessageTag.COMMAND_MESSAGE)


class StimDecider(realtime_base.BinaryRecordBaseWithTiming):
    def __init__(self, rank, config,
                 send_interface: StimDeciderMPISendInterface, ripple_n_above_thresh=sys.maxsize,
                 lockout_time=0):

        super().__init__(rank=rank,
                         local_rec_manager=binary_record.RemoteBinaryRecordsManager(manager_label='state',
                                                                                    local_rank=rank,
                                                                                    manager_rank=
                                                                                    config['rank']['supervisor']),
                         send_interface=send_interface,
                         rec_ids=[realtime_base.RecordIDs.STIM_STATE,
                                  realtime_base.RecordIDs.STIM_LOCKOUT,
                                  realtime_base.RecordIDs.STIM_MESSAGE],
                         rec_labels=[['timestamp', 'elec_grp_id', 'threshold_state'],
                                     ['timestamp', 'time', 'lockout_num', 'lockout_state','tets_above_thresh','big_rip_message_sent'],
                                     ['bin_timestamp', 'spike_timestamp','time', 'shortcut_message_sent', 'ripple_number',
                                      'ripple_time_bin','posterior_max_arm','content_threshold','max_arm_repeats',
                                      'box','arm1','arm2','arm3','arm4','arm5','arm6','arm7','arm8']],
                         rec_formats=['Iii',
                                      'Idiiqi',
                                      'IIdiiiididdddddddd'])
        self.rank = rank
        self._send_interface = send_interface
        self._ripple_n_above_thresh = ripple_n_above_thresh
        self._lockout_time = lockout_time
        self._ripple_thresh_states = {}
        self._conditioning_ripple_thresh_states = {}
        self._enabled = False
        self.config = config

        self._last_lockout_timestamp = 0
        self._lockout_count = 0
        self._in_lockout = False
        self.stim_thresh = False

        # separate lockout for conditioning
        self._conditioning_last_lockout_timestamp = 0
        self._conditioning_in_lockout = False

        self.ripple_time_bin = 0
        self.no_ripple_time_bin = 0
        self.replay_target_arm = self.config['pp_decoder']['replay_target_arm']
        #self.posterior_arm_sum = np.zeros((1,9))
        self.posterior_arm_sum = np.asarray([0,0,0,0,0,0,0,0,0])
        self.num_above = 0
        self.ripple_number = 0
        self.shortcut_message_sent = False
        self.shortcut_message_arm = 10

        self.velocity = 0
        self.linearized_position = 0
        self.vel_pos_counter = 0
        self.thresh_counter = 0
        self.postsum_counter = 0
        self.stim_message_sent = 0
        self.big_rip_message_sent = 0
        self.arm1_replay_counter = 0
        self.arm2_replay_counter = 0
        self.arm3_replay_counter = 0
        self.arm4_replay_counter = 0
        self.posterior_time_bin = 0
        self.posterior_arm_threshold = 0.8
        # set max repeats allowed at each arm during content trials
        self.max_arm_repeats = 1

        #if self.config['datasource'] == 'trodes':
        #    self.networkclient = MainProcessClient("SpykshrkMainProc", config['trodes_network']['address'],config['trodes_network']['port'], self.config)
        #self.networkclient.initializeHardwareConnection()
        time = MPI.Wtime()

        # Setup bin rec file
        # main_manager.rec_manager.register_rec_type_message(rec_type_message=self.get_record_register_message())

    def reset(self):
        self._ripple_thresh_states = {}

    def enable(self):
        self.class_log.info('Enabled stim decider.')
        self._enabled = True
        self.reset()

    def disable(self):
        self.class_log.info('Disable stim decider.')
        self._enabled = False
        self.reset()

    def update_n_threshold(self, ripple_n_above_thresh):
        self._ripple_n_above_thresh = ripple_n_above_thresh

    def update_lockout_time(self, lockout_time):
        self._lockout_time = lockout_time
        self._conditioning_lockout_time = lockout_time

    def update_ripple_threshold_state(self, timestamp, elec_grp_id, threshold_state, conditioning_thresh_state, networkclient):
        # Log timing
        if self.thresh_counter % 1000 == 0:
            self.record_timing(timestamp=timestamp, elec_grp_id=elec_grp_id,
                               datatype=datatypes.Datatypes.LFP, label='stim_rip_state')
        time = MPI.Wtime()
        #print('received thresh states: ',threshold_state,conditioning_thresh_state)

        if self._enabled:
            self.thresh_counter += 1

            if self.thresh_counter % 1500 == 0 and self._in_lockout:
                #print('in normal lockout for ripple detection - one line per tetrode')
                pass
            
            if self.thresh_counter % 1500 == 0 and self._conditioning_in_lockout:
                #print('in conditoning lockout for ripple detection - one line per tetrode')
                pass

            self._ripple_thresh_states.setdefault(elec_grp_id, 0)
            self._conditioning_ripple_thresh_states.setdefault(elec_grp_id, 0)
            
            # only write state if state changed
            if self._ripple_thresh_states[elec_grp_id] != threshold_state:
                self.write_record(realtime_base.RecordIDs.STIM_STATE, timestamp, elec_grp_id, threshold_state)

            # count number of tets above threshold for content ripple
            self._ripple_thresh_states[elec_grp_id] = threshold_state
            num_above = 0
            for state in self._ripple_thresh_states.values():
                num_above += state

            # count number of tets above threshold for large ripple
            self._conditioning_ripple_thresh_states[elec_grp_id] = conditioning_thresh_state
            conditioning_num_above = 0
            for conditioning_state in self._conditioning_ripple_thresh_states.values():
                conditioning_num_above += conditioning_state

            # end lockout for content ripples
            if self._in_lockout and (timestamp > self._last_lockout_timestamp + self._lockout_time):
                # End lockout
                self._in_lockout = False
                self.write_record(realtime_base.RecordIDs.STIM_LOCKOUT,
                                  timestamp, time, self._lockout_count, self._in_lockout,
                                  num_above, self.big_rip_message_sent)
                self._lockout_count += 1

            # end lockout for large ripples
            # note: currently only one variable for counting both lockouts
            if self._conditioning_in_lockout and (timestamp > self._conditioning_last_lockout_timestamp + 
                                                  self._conditioning_lockout_time):
                # End lockout
                self._conditioning_in_lockout = False
                self.write_record(realtime_base.RecordIDs.STIM_LOCKOUT,
                                  timestamp, time, self._lockout_count, self._conditioning_in_lockout,
                                  num_above, self.big_rip_message_sent)
                self._lockout_count += 1

            # detection of large ripples: 2 tets above rip thresh, velocity below vel thresh, not in lockout (500 msec after previous rip)
            if (conditioning_num_above >= self._ripple_n_above_thresh) and self.velocity < self.config['encoder']['vel'] and not self._conditioning_in_lockout:            
                self.big_rip_message_sent = 0
                print('tets above cond ripple thresh: ',conditioning_num_above,timestamp,
                      self._conditioning_ripple_thresh_states, np.around(self.velocity,decimals=2))
                #print('lockout time: ',self._lockout_time)
                # this will flash light every time a ripple is detected
                #networkclient.sendMsgToModule('StateScript', 'StatescriptCommand', 's', ['trigger(16);\n'])
                
                # this is the easiest place to send a statescript message for ripple conditioning
                # this will send a message for 1st threshold crossing - no time delay
                # need to re-introduce lockout so that only one message is sent per ripple (7500 = 5 sec)
                # lockout is in timestamps - so 1 seconds = 30000
                # for a dynamic filter, we need to get ripple size from the threshold message and send to statescript
                print('sent behavior message based on ripple thresh',time,timestamp,
                      'ripple_time_bin: ',self.ripple_time_bin)
                networkclient.sendMsgToModule('StateScript', 'StatescriptCommand', 's', ['trigger(7);\n'])
                
                # for trodes okay to send variable and function in one command, cant send two functions in one
                # command and cant send two function in two back-to-back commands - gives compile error
                #networkclient.sendMsgToModule('StateScript', 'StatescriptCommand', 's', ['replay_arm = 1;\ntrigger(15);\n'])

                # for trodes, this is the syntax for a shortcut message - but does not work currently
                # number is function number
                #networkclient.sendStateScriptShortcutMessage(1)

                # this starts the lockout for large ripple threshold
                self._conditioning_in_lockout = True
                self._conditioning_last_lockout_timestamp = timestamp
                self.big_rip_message_sent = 1
                # set stim_thresh to 0 - dont want to ripple_time_bin to count up during lockout
                # lets only set stim_thresh with content ripple detection
                #self.stim_thresh = False               

                #MEC this will get rid of lockout
                #self._in_lockout = True
                #self._last_lockout_timestamp = timestamp
                
                #self.stim_thresh = True
                #self.class_log.debug("Ripple threshold detected {}.".format(self._ripple_thresh_states))
                
                
                self.write_record(realtime_base.RecordIDs.STIM_LOCKOUT,
                                  timestamp, self.velocity, self._lockout_count, self._conditioning_in_lockout,
                                  conditioning_num_above, self.big_rip_message_sent)

                # dan's way of sending stim to trodes - not using this.
                #self._send_interface.start_stimulation()

            # detection of content ripples: 2 tets above rip thresh, velocity below vel thresh, not in lockout (500 msec after previous rip)
            # i think its easier to use self._in_lockout for ripple detection rather than stim_thresh
            elif (num_above >= self._ripple_n_above_thresh) and self.velocity < self.config['encoder']['vel'] and not self._in_lockout:
                # this needs to just turn on light
                # i think this needs to use lockout too, otherwise too many messages
                # but this could interfere with detection of larger ripples
                # i think we need no lockout here because it will mask large ripples
                # so need to come up with a better way to trigger light - turn off for now
                print('detection of ripple for content')
                #print('sent light message based on ripple thresh',time,timestamp)
                #networkclient.sendMsgToModule('StateScript', 'StatescriptCommand', 's', ['trigger(15);\n'])
                    
                # this starts the lockout for the content ripple threshold and tells us there is a ripple
                self._in_lockout = True
                self._last_lockout_timestamp = timestamp
                # this should allow us to tell difference between ripples that trigger conditioning
                self.big_rip_message_sent = 0
                # set stim_thresh to 0 - dont want to ripple_time_bin to count up during lockout
                #self.stim_thresh = False 
                
                # its odd that stim_tresh is reset here
                #self.stim_thresh = True

                self.write_record(realtime_base.RecordIDs.STIM_LOCKOUT,
                                  timestamp, self.velocity, self._lockout_count, self._in_lockout,
                                  num_above, self.big_rip_message_sent)

            # time outside of lockout when no ripple detected
            # what should happen here? i don think we need this

            # i think this should care about both lockouts - but im not sure
            # no, we removed stim_thresh from the conditioning lockout, so this is just content lockout
            # i dont think we need the lockout at all, if num_above below thresh, then stim_thresh is false
            # see if this is preventing stim_thresh from being true - yes but then stim_thresh is never false
            # this means num above can fall below the threshold during a lockout - is this okay?
            # i think this means the ripple_time_bin will just count up during the lockout - YES
            #elif num_above < self._ripple_n_above_thresh and not self._in_lockout:
            #    self.stim_thresh = False
            #    #self._send_interface.send_stim_decision(timestamp, self.stim_thresh)

            return num_above

    # MEC: this function brings in velocity and linearized position from decoder process
    # it is working as expected - both velocity filter and position filter!
    # to do: incorporate these two variables below in posterior sum
    def velocity_position(self, bin_timestamp, vel, pos):
        self.velocity = vel
        self.linearized_position = pos
        self.vel_pos_counter += 1

        if self.velocity < self.config['encoder']['vel']:
            #print('immobile, vel = ',self.velocity)
            pass
        if self.linearized_position >= 3 and self.linearized_position <= 5:
            #print('position at rip/wait!')
            pass

    # MEC: this function calculates the sum of the posterior over the course of each ripple, then sends shortcut message
    # need to add location filter so it only sends message when rat is at rip/wait well
    def posterior_sum(self, bin_timestamp, spike_timestamp, box,arm1,arm2,arm3,arm4,arm5,arm6,arm7,arm8,networkclient):
        time = MPI.Wtime()
        # i think you can put a counter here for the lockout after a shortcut message
        # have it reset to 0 when a message is sent
        self.stim_message_sent += 1
        # 200 msec = 300 time bins at 1500 Hz, no this function is triggered
        # by posterior message so its only sent every 5 msec

        # reset posterior arm threshold (e.g. 0.5) based on the new_ripple_threshold text file
        # this should run every 10 sec, using thresh_counter which refers to each message from ripple node
        # pos_vel counter seems to work better - this is still way faster, not sure how often it gets sent...
        #if self.thresh_counter % 5000 == 0:
        if self.vel_pos_counter % 1000 == 0:
            #print('thresh_counter: ',self.thresh_counter)
            with open('config/new_ripple_threshold.txt') as posterior_threshold_file:
                fd = posterior_threshold_file.fileno()
                fcntl.fcntl(fd, fcntl.F_SETFL, os.O_NONBLOCK)
                # read file
                for post_thresh_file_line in posterior_threshold_file:
                    pass
                new_posterior_threshold = post_thresh_file_line
            # this allows half SD increase in ripple threshold (looks for three digits, eg 065 = 6.5 SD)
            # final 2 characters in line are new threshold (eg 08 > 0.8)
            # this seesm to work, but in the sum function posterior_arm_threshold is seen as 0, why??
            self.posterior_arm_threshold = np.int(new_posterior_threshold[8:10])/10
            print('posterior arm threshold = ',self.posterior_arm_threshold)

        # read arm_reward text file written by trodes to find last rewarded arm
        # use this to prevent repeated rewards to a specific arm (set arm1_replay_counter)
        if self.vel_pos_counter % 500 == 0:
            # reset counters each time you read the file - b/c file might not change
            self.arm1_replay_counter = 0
            self.arm2_replay_counter = 0
            self.arm3_replay_counter = 0
            self.arm4_replay_counter = 0
            #print('thresh_counter: ',self.thresh_counter)
            with open('config/rewarded_arm_trodes.txt') as rewarded_arm_file:
                fd = rewarded_arm_file.fileno()
                fcntl.fcntl(fd, fcntl.F_SETFL, os.O_NONBLOCK)
                # read file
                for rewarded_arm_file_line in rewarded_arm_file:
                    pass
                rewarded_arm = rewarded_arm_file_line
            rewarded_arm = np.int(rewarded_arm[0:2])
            print('last rewarded arm = ',rewarded_arm)
            if rewarded_arm == 1:
                print('last reward in arm 1')
                self.arm1_replay_counter += 1
                self.arm2_replay_counter = 0
                self.arm3_replay_counter = 0
                self.arm4_replay_counter = 0
            elif rewarded_arm == 2:
                print('last reward in arm 2')
                self.arm1_replay_counter = 0
                self.arm2_replay_counter += 1
                self.arm3_replay_counter = 0
                self.arm4_replay_counter = 0
            elif rewarded_arm == 3:
                print('last reward in arm 3')
                self.arm1_replay_counter = 0
                self.arm2_replay_counter = 0
                self.arm3_replay_counter += 1
                self.arm4_replay_counter = 0
            elif rewarded_arm == 4:
                print('last reward in arm 4')
                self.arm1_replay_counter = 0
                self.arm2_replay_counter = 0
                self.arm3_replay_counter = 0
                self.arm4_replay_counter += 1

        # running sum of posterior during a ripple
        # variable for ripple detection: now: self._in_lockout
        #if self.stim_thresh == True and self.velocity < self.config['encoder']['vel']:
        if self._in_lockout == True and self.velocity < self.config['encoder']['vel']:
            # ripple_time_bin always increases during a lockout - can we set it somewhere else?
            # or dont use it at all and just use 100 msec after ripple is detected instead

            # is posterior arm sum getting set back to 0 every time?
            #print('starting posterior arm sum',self.posterior_arm_sum, self.posterior_arm_sum.sum(),new_posterior_sum.sum())
            #print('posterior sum is: ',timestamp,box,time*1000)
            #print('stim threshold: ',self.stim_thresh,self._last_lockout_timestamp)

            # this generates too many output lines with few tetrodes - because huge gaps from decoder
            #print('ripple number: ',self.ripple_number,' time bin: ',self.ripple_time_bin)

            #networkclient.sendMsgToModule('StateScript', 'StatescriptCommand', 's', ['trigger(15);\n'])
            if self.ripple_time_bin == 0:
                self.ripple_number += 1
                #print('ripple number: ',self.ripple_number)
            self.no_ripple_time_bin = 0
            self.ripple_time_bin += 1
            self.postsum_counter += 1

            if self.postsum_counter % 1000 == 0:
                self.record_timing(timestamp=spike_timestamp, elec_grp_id=0,
                                   datatype=datatypes.Datatypes.LFP, label='postsum_in')
            
            #while the ripple is progressing we need to add the current posterior sum to the sum of all earlier ones
            new_posterior_sum = np.asarray([box,arm1,arm2,arm3,arm4,arm5,arm6,arm7,arm8])
            # this look good, but normalization might fail if entries for arm5-arm8 are 0
            #print('incoming posterior sum', new_posterior_sum, new_posterior_sum.sum())
            # okay so i can see the posterior problem with new_posterior_arm_sum, so i think its the data from the decoder
            #print('starting posterior arm sum',self.posterior_arm_sum, self.posterior_arm_sum.sum(),new_posterior_sum.sum())
            self.posterior_arm_sum = self.posterior_arm_sum + new_posterior_sum
            # counter for number of posterior values during ripple
            self.posterior_time_bin +=1
            #print('total posterior sum', self.posterior_arm_sum)

            # MEC: 10-27-19: try turning off stim_message record to see if that helps record saving problem
            self.write_record(realtime_base.RecordIDs.STIM_MESSAGE,
                              bin_timestamp, spike_timestamp, time, self.shortcut_message_sent, 
                              self.ripple_number, self.ripple_time_bin, self.shortcut_message_arm,
                              self.posterior_arm_threshold,self.max_arm_repeats,
                              new_posterior_sum[0],new_posterior_sum[1],new_posterior_sum[2],
                              new_posterior_sum[3],new_posterior_sum[4],new_posterior_sum[5],
                              new_posterior_sum[6],new_posterior_sum[7],new_posterior_sum[8])    

        # this tries to define the end of a ripple
        if self.stim_thresh == False and self.velocity < self.config['encoder']['vel']:
            #print('no ripple in decoder')
            self.no_ripple_time_bin += 1

            # if a time with no ripple, reset posterior and ripple_time_bin to 0
            if self.no_ripple_time_bin > 3:
                self.ripple_time_bin = 0
                self.posterior_arm_sum = np.asarray([0,0,0,0,0,0,0,0,0])
                self.shortcut_message_arm = 10
                self.shortcut_message_sent = False   

            # send a shrotcut message if it has been a ripple (>3 bins) and now is not a ripple (no ripple bins = 3)
            # includes velocity filter now
            # includes repeated stim filter: self.stim_message_sent, set at 250 msec
            # now this is updated at 1500 Hz, so the number of bins should be 22 to give 15 msec
            # no, these are still 5 msec bins from the deocder (3 bins = 15 msec)

            # why is there a check for stim_message_sent > 50 - creates a delay after last stim (counter above)
            # 250/5 should be 50*5 msec, but may not be accurate if lots of empty bins, we can try 125
            # this may be unnecessary because of the ripple lockout actually
            #print('lockout counter for posterior sum',self.stim_message_sent)
            # change this to elif - only want to do this in a certain situation
            elif (self.no_ripple_time_bin == 3) & (self.ripple_time_bin > 3) & (self.stim_message_sent>(125/5)):
                
                # normalize posterior_arm_sum
                # this is a problem: the normalized posterior doesnt often add to 1 - fixed was typo in message
                self.posterior_arm_sum = self.posterior_arm_sum/self.ripple_time_bin

                # reset posterior time bin counter
                self.posterior_time_bin = 0

                # return arm with max posterior: first check if only 1 arm above self.posterior_arm_threshold, 
                # make that arm a variable, then check if each arm is the max, and if so, send statescript message
                # shortcut message fn_num is an interger for function number in statescript
                # alternative: only require that any outer arm is above 0.3 - then put reward in that arm

                print('long ripple, in posterior sum function, threshold = ',self.posterior_arm_threshold,
                      'ripple_time_bin = ',self.ripple_time_bin)
                if len(np.argwhere(self.posterior_arm_sum>self.posterior_arm_threshold) == 1):
                    
                    # replay detection of box
                    if np.argwhere(self.posterior_arm_sum>self.posterior_arm_threshold)[0][0] == 0:
                        print('max posterior in box',np.around(self.posterior_arm_sum[0],decimals=2),'interval',self.stim_message_sent,
                              'posterior sum: ',np.around(self.posterior_arm_sum.sum(),decimals=2),'position ',np.around(self.linearized_position,decimals=2))
                        self.shortcut_message_arm = np.argwhere(self.posterior_arm_sum>self.posterior_arm_threshold)[0][0]
                        self.stim_message_sent = 0
                        # For testing: while bill is in sleep box, this seems to be triggered most frequently
                        #networkclient.sendMsgToModule('StateScript', 'StatescriptCommand', 's', ['replay_arm = 1;\ntrigger(15);\n'])
                        #print('arm counters: ',self.arm1_replay_counter,self.arm2_replay_counter,
                        #      self.arm3_replay_counter,self.arm4_replay_counter)

                    # replay detection of arm 1
                    elif np.argwhere(self.posterior_arm_sum>self.posterior_arm_threshold)[0][0] == 1:
                        print('max posterior in arm 1',np.around(self.posterior_arm_sum[1],decimals=2),'interval',self.stim_message_sent,
                              'posterior sum: ',np.around(self.posterior_arm_sum.sum(),decimals=2),'position ',np.around(self.linearized_position,decimals=2))
                        self.shortcut_message_arm = np.argwhere(self.posterior_arm_sum>self.posterior_arm_threshold)[0][0]
                        self.stim_message_sent = 0
                        # only send message for arm 1 replay if less than replays 3 in a row
                        if self.arm1_replay_counter < self.max_arm_repeats:
                            # note: statescript can only execute one function at a time, so trigger function 15 and set replay_arm variable
                            networkclient.sendMsgToModule('StateScript', 'StatescriptCommand', 's', ['replay_arm = 1;\ntrigger(15);\n'])
                            print('sent StateScript message for arm 1 replay')
                            # arm replay counters, only active at wait well and adds to current counter and sets other arms to 0
                            # we moved these counters up to take in a text file from trodes with last rewarded arm
                            #if self.linearized_position >= 3 and self.linearized_position <= 5:
                            #    self.arm1_replay_counter += 1
                            #    self.arm2_replay_counter = 0
                            #    self.arm3_replay_counter = 0
                            #    self.arm4_replay_counter = 0
                            print('arm counters: ',self.arm1_replay_counter,self.arm2_replay_counter,
                                  self.arm3_replay_counter,self.arm4_replay_counter)
                        else:
                            print('more than ',self.max_arm_repeats,' replays of arm 1 in a row!')

                    # replay detection of arm 2
                    elif np.argwhere(self.posterior_arm_sum>self.posterior_arm_threshold)[0][0] == 2:
                        print('max posterior in arm 2',np.around(self.posterior_arm_sum[2],decimals=2),'interval',self.stim_message_sent,
                              'posterior sum: ',np.around(self.posterior_arm_sum.sum(),decimals=2),'position ',np.around(self.linearized_position,decimals=2))
                        self.shortcut_message_arm = np.argwhere(self.posterior_arm_sum>self.posterior_arm_threshold)[0][0]
                        self.stim_message_sent = 0
                        if self.arm2_replay_counter < self.max_arm_repeats:
                            networkclient.sendMsgToModule('StateScript', 'StatescriptCommand', 's', ['replay_arm = 2;\ntrigger(15);\n'])
                            print('sent StateScript message for arm 2 replay')
                            #if self.linearized_position >= 3 and self.linearized_position <= 5:
                            #    self.arm1_replay_counter = 0
                            #    self.arm2_replay_counter += 1
                            #    self.arm3_replay_counter = 0
                            #    self.arm4_replay_counter = 0
                            print('arm counters: ',self.arm1_replay_counter,self.arm2_replay_counter,
                                  self.arm3_replay_counter,self.arm4_replay_counter)
                        else:
                            print('more than ',self.max_arm_repeats,' replays of arm 2 in a row!')

                    # replay detection of arm 3
                    elif np.argwhere(self.posterior_arm_sum>self.posterior_arm_threshold)[0][0] == 3:
                        print('max posterior in arm 3',np.around(self.posterior_arm_sum[3],decimals=2),'interval',self.stim_message_sent,
                              'posterior sum: ',np.around(self.posterior_arm_sum.sum(),decimals=2),'position ',np.around(self.linearized_position,decimals=2))
                        self.shortcut_message_arm = np.argwhere(self.posterior_arm_sum>self.posterior_arm_threshold)[0][0]
                        self.stim_message_sent = 0
                        if self.arm3_replay_counter < self.max_arm_repeats:
                            networkclient.sendMsgToModule('StateScript', 'StatescriptCommand', 's', ['replay_arm = 3;\ntrigger(15);\n'])
                            print('sent StateScript message for arm 3 replay')
                            #if self.linearized_position >= 3 and self.linearized_position <= 5:
                            #    self.arm1_replay_counter = 0
                            #    self.arm2_replay_counter = 0
                            #    self.arm3_replay_counter += 1
                            #    self.arm4_replay_counter = 0
                            print('arm counters: ',self.arm1_replay_counter,self.arm2_replay_counter,
                                  self.arm3_replay_counter,self.arm4_replay_counter)
                        else:
                            print('more than ',self.max_arm_repeats,' replays of arm 3 in a row!')

                    # replay detection of arm 4
                    elif np.argwhere(self.posterior_arm_sum>self.posterior_arm_threshold)[0][0] == 4:
                        print('max posterior in arm 4',np.around(self.posterior_arm_sum[4],decimals=2),'interval',self.stim_message_sent,
                              'posterior sum: ',np.around(self.posterior_arm_sum.sum(),decimals=2),'position ',np.around(self.linearized_position,decimals=2))
                        self.shortcut_message_arm = np.argwhere(self.posterior_arm_sum>self.posterior_arm_threshold)[0][0]
                        self.stim_message_sent = 0
                        if self.arm4_replay_counter < self.max_arm_repeats:
                            networkclient.sendMsgToModule('StateScript', 'StatescriptCommand', 's', ['replay_arm = 4;\ntrigger(15);\n'])
                            print('sent StateScript message for arm 4 replay')
                            #if self.linearized_position >= 3 and self.linearized_position <= 5:
                            #    self.arm1_replay_counter = 0
                            #    self.arm2_replay_counter = 0
                            #    self.arm3_replay_counter = 0
                            #    self.arm4_replay_counter += 1
                            print('arm counters: ',self.arm1_replay_counter,self.arm2_replay_counter,
                                  self.arm3_replay_counter,self.arm4_replay_counter)
                        else:
                            print('more than ',self.max_arm_repeats,' replays of arm 4 in a row!')
                    
                    # replay detection of arm 5
                    #elif np.argwhere(self.posterior_arm_sum>0.8)[0][0] == 5:
                    #    print('max posterior in arm 5',self.posterior_arm_sum[5],'interval',self.stim_message_sent)
                    #    self.shortcut_message_arm = np.argwhere(self.posterior_arm_sum>0.8)[0][0]
                    #    self.stim_message_sent = 0
                    #    #networkclient.sendMsgToModule('StateScript', 'StatescriptCommand', 's', ['trigger(15);\n'])
                    # replay detection of arm 6
                    #elif np.argwhere(self.posterior_arm_sum>0.8)[0][0] == 6:
                    #    print('max posterior in arm 6',self.posterior_arm_sum[6],'interval',self.stim_message_sent)
                    #    self.shortcut_message_arm = np.argwhere(self.posterior_arm_sum>0.8)[0][0]
                    #    self.stim_message_sent = 0
                    #    #networkclient.sendMsgToModule('StateScript', 'StatescriptCommand', 's', ['trigger(15);\n'])
                    # replay detection of arm 7
                    #elif np.argwhere(self.posterior_arm_sum>0.8)[0][0] == 7:
                    #    print('max posterior in arm 7',self.posterior_arm_sum[7],'interval',self.stim_message_sent)
                    #    self.shortcut_message_arm = np.argwhere(self.posterior_arm_sum>0.8)[0][0]
                    #    self.stim_message_sent = 0
                    #    #networkclient.sendMsgToModule('StateScript', 'StatescriptCommand', 's', ['trigger(15);\n'])
                    # replay detection of arm 8
                    #elif np.argwhere(self.posterior_arm_sum>0.8)[0][0] == 8:
                    #    print('max posterior in arm 8',self.posterior_arm_sum[8],'interval',self.stim_message_sent)
                    #    self.shortcut_message_arm = np.argwhere(self.posterior_arm_sum>0.8)[0][0]
                    #    self.stim_message_sent = 0
                    #    #networkclient.sendMsgToModule('StateScript', 'StatescriptCommand', 's', ['trigger(15);\n'])
                
                # message if no arm > posterior threshold in posterior sum
                else:
                    print('no arm posterior above ',self.posterior_arm_threshold,' ',np.around(self.posterior_arm_sum,decimals=2),'interval',self.stim_message_sent,
<<<<<<< HEAD
                          'ripple: ',self.ripple_number,'posterior sum: ',np.around(self.posterior_arm_sum.sum(),decimals=2))
=======
                          'ripple: ',self.ripple_number,'posterior sum: ',self.posterior_arm_sum.sum(),'position ',np.around(self.linearized_position,decimals=2))
>>>>>>> 174be26a
                    #networkclient.sendMsgToModule('StateScript', 'StatescriptCommand', 's', ['replay_arm = 3;\ntrigger(15);\n'])

                ## send shortcut message based on posterior max arm, each arm has own function number
                ## fn_num is an interger for function number in statescript
                #self.networkclient.sendStateScriptShortcutMessage(22)
                self.shortcut_message_sent = True
                print("end of ripple message sent",self.ripple_time_bin,self.ripple_number)

                self.write_record(realtime_base.RecordIDs.STIM_MESSAGE,
                                  bin_timestamp, spike_timestamp, time, self.shortcut_message_sent, 
                                  self.ripple_number, self.ripple_time_bin, self.shortcut_message_arm,
                                  self.posterior_arm_threshold,self.max_arm_repeats,
                                  self.posterior_arm_sum[0],self.posterior_arm_sum[1],self.posterior_arm_sum[2],
                                  self.posterior_arm_sum[3],self.posterior_arm_sum[4],self.posterior_arm_sum[5],
                                  self.posterior_arm_sum[6],self.posterior_arm_sum[7],self.posterior_arm_sum[8])

            # try moving this to the of this conditional
            # switch to 22 bins to get 15 msec - no, these are still 5msec bins
            #if self.no_ripple_time_bin > 3:
            #    self.ripple_time_bin = 0
            #    self.posterior_arm_sum = np.asarray([0,0,0,0,0,0,0,0,0])
            #    self.shortcut_message_arm = 10
            #    self.shortcut_message_sent = False                

class StimDeciderMPIRecvInterface(realtime_base.RealtimeMPIClass):
    def __init__(self, comm: MPI.Comm, rank, config, stim_decider: StimDecider, networkclient):
        super(StimDeciderMPIRecvInterface, self).__init__(comm=comm, rank=rank, config=config)

        self.stim = stim_decider
        self.networkclient = networkclient

        self.mpi_status = MPI.Status()

        self.feedback_bytes = bytearray(16)
        self.timing_bytes = bytearray(100)

        self.mpi_reqs = []
        self.mpi_statuses = []

        req_feedback = self.comm.Irecv(buf=self.feedback_bytes,
                                       tag=realtime_base.MPIMessageTag.FEEDBACK_DATA.value)
        self.mpi_statuses.append(MPI.Status())
        self.mpi_reqs.append(req_feedback)

    def __iter__(self):
        return self

    def __next__(self):
        rdy = MPI.Request.Testall(requests=self.mpi_reqs, statuses=self.mpi_statuses)

        if rdy:
            if self.mpi_statuses[0].source in self.config['rank']['ripples']:
                #MEC: we need to add ripple size to this messsage
                message = ripple_process.RippleThresholdState.unpack(message_bytes=self.feedback_bytes)
                self.stim.update_ripple_threshold_state(timestamp=message.timestamp,
                                                        elec_grp_id=message.elec_grp_id,
                                                        threshold_state=message.threshold_state,
                                                        conditioning_thresh_state=message.conditioning_thresh_state,
                                                        networkclient=self.networkclient)

                self.mpi_reqs[0] = self.comm.Irecv(buf=self.feedback_bytes,
                                                   tag=realtime_base.MPIMessageTag.FEEDBACK_DATA.value)
                

class PosteriorSumRecvInterface(realtime_base.RealtimeMPIClass):
    def __init__(self, comm: MPI.Comm, rank, config, stim_decider: StimDecider, networkclient):
        super(PosteriorSumRecvInterface, self).__init__(comm=comm, rank=rank, config=config)

        self.stim = stim_decider
        self.networkclient = networkclient
        #NOTE: if you dont know how large the buffer should be, set it to a large number
        # then you will get an error saying what it should be set to
        self.msg_buffer = bytearray(80)
        self.req = self.comm.Irecv(buf=self.msg_buffer, tag=realtime_base.MPIMessageTag.POSTERIOR.value)

    def __next__(self):
        rdy = self.req.Test()
        time = MPI.Wtime()
        if rdy:

            message = decoder_process.PosteriorSum.unpack(self.msg_buffer)
            self.req = self.comm.Irecv(buf=self.msg_buffer, tag=realtime_base.MPIMessageTag.POSTERIOR.value)

            #need to activate record_timing in this class if we want to use this here
            #self.record_timing(timestamp=timestamp, elec_grp_id=elec_grp_id,
            #                   datatype=datatypes.Datatypes.SPIKES, label='post_sum_recv')

            # okay so we are receiving the message! but now it needs to get into the stim decider
            self.stim.posterior_sum(bin_timestamp=message.bin_timestamp,spike_timestamp=message.spike_timestamp,
                                    box=message.box,arm1=message.arm1,
                                    arm2=message.arm2,arm3=message.arm3,arm4=message.arm4,arm5=message.arm5,
                                    arm6=message.arm6,arm7=message.arm7,arm8=message.arm8,networkclient=self.networkclient)             
            #print('posterior sum message supervisor: ',message.timestamp,time*1000)
            #return posterior_sum

        else:
            return None

class VelocityPositionRecvInterface(realtime_base.RealtimeMPIClass):
    def __init__(self, comm: MPI.Comm, rank, config, stim_decider: StimDecider, networkclient):
        super(VelocityPositionRecvInterface, self).__init__(comm=comm, rank=rank, config=config)

        self.stim = stim_decider
        self.networkclient = networkclient
        #NOTE: if you dont know how large the buffer should be, set it to a large number
        # then you will get an error saying what it should be set to
        self.msg_buffer = bytearray(16)
        self.req = self.comm.Irecv(buf=self.msg_buffer, tag=realtime_base.MPIMessageTag.VEL_POS.value)

    def __next__(self):
        rdy = self.req.Test()
        time = MPI.Wtime()
        if rdy:

            message = decoder_process.VelocityPosition.unpack(self.msg_buffer)
            self.req = self.comm.Irecv(buf=self.msg_buffer, tag=realtime_base.MPIMessageTag.VEL_POS.value)

            # okay so we are receiving the message! but now it needs to get into the stim decider
            self.stim.velocity_position(bin_timestamp=message.bin_timestamp, pos=message.pos, vel=message.vel)             
            #print('posterior sum message supervisor: ',message.timestamp,time*1000)
            #return posterior_sum

        else:
            return None

class MainMPISendInterface(realtime_base.RealtimeMPIClass):
    def __init__(self, comm: MPI.Comm, rank, config):

        super().__init__(comm=comm, rank=rank, config=config)

    def send_num_ntrode(self, rank, num_ntrodes):
        self.class_log.debug("Sending number of ntrodes to rank {:}".format(rank))
        self.comm.send(realtime_base.NumTrodesMessage(num_ntrodes), dest=rank,
                       tag=realtime_base.MPIMessageTag.COMMAND_MESSAGE)

    def send_channel_selection(self, rank, channel_selects):
        self.comm.send(obj=spykshrk.realtime.realtime_base.ChannelSelection(channel_selects), dest=rank,
                       tag=realtime_base.MPIMessageTag.COMMAND_MESSAGE)

    #MEC added
    def send_ripple_channel_selection(self, rank, channel_selects):
        self.comm.send(obj=spykshrk.realtime.realtime_base.RippleChannelSelection(channel_selects), dest=rank,
                       tag=realtime_base.MPIMessageTag.COMMAND_MESSAGE)

    def send_new_writer_message(self, rank, new_writer_message):
        self.comm.send(obj=new_writer_message, dest=rank,
                       tag=realtime_base.MPIMessageTag.COMMAND_MESSAGE)

    def send_start_rec_message(self, rank):
        self.comm.send(obj=realtime_base.StartRecordMessage(), dest=rank,
                       tag=realtime_base.MPIMessageTag.COMMAND_MESSAGE)

    def send_turn_on_datastreams(self, rank):
        self.comm.send(obj=spykshrk.realtime.realtime_base.TurnOnDataStream(), dest=rank,
                       tag=realtime_base.MPIMessageTag.COMMAND_MESSAGE)

    def send_ripple_parameter(self, rank, param_message):
        self.comm.send(obj=param_message, dest=rank, tag=realtime_base.MPIMessageTag.COMMAND_MESSAGE)

    def send_ripple_baseline_mean(self, rank, mean_dict):
        self.comm.send(obj=ripple_process.CustomRippleBaselineMeanMessage(mean_dict=mean_dict), dest=rank,
                       tag=realtime_base.MPIMessageTag.COMMAND_MESSAGE)

    def send_ripple_baseline_std(self, rank, std_dict):
        self.comm.send(obj=ripple_process.CustomRippleBaselineStdMessage(std_dict=std_dict), dest=rank,
                       tag=realtime_base.MPIMessageTag.COMMAND_MESSAGE)



    def send_time_sync_simulator(self):
        if self.config['datasource'] == 'trodes':
            ranks = list(range(self.comm.size))
            ranks.remove(self.rank)
            for rank in ranks:
                self.comm.send(obj=realtime_base.TimeSyncInit(), dest=rank,
                        tag=realtime_base.MPIMessageTag.COMMAND_MESSAGE)
        else:
            self.comm.send(obj=realtime_base.TimeSyncInit(), dest=self.config['rank']['simulator'],
                        tag=realtime_base.MPIMessageTag.COMMAND_MESSAGE)

    def all_barrier(self):
        self.comm.Barrier()

    def send_time_sync_offset(self, rank, offset_time):
        self.comm.send(obj=realtime_base.TimeSyncSetOffset(offset_time), dest=rank,
                       tag=realtime_base.MPIMessageTag.COMMAND_MESSAGE)

    def terminate_all(self):
        terminate_ranks = list(range(self.comm.size))
        terminate_ranks.remove(self.rank)
        for rank in terminate_ranks:
            self.comm.send(obj=realtime_base.TerminateMessage(), dest=rank,
                           tag=realtime_base.MPIMessageTag.COMMAND_MESSAGE)


class MainSimulatorManager(rt_logging.LoggingClass):

    def __init__(self, rank, config, parent: MainProcess, send_interface: MainMPISendInterface,
                 stim_decider: StimDecider):

        self.rank = rank
        self.config = config
        self.parent = parent
        self.send_interface = send_interface
        self.stim_decider = stim_decider

        self.time_sync_on = False

        self.rec_manager = binary_record.BinaryRecordsManager(manager_label='state',
                                                              save_dir=self.config['files']['output_dir'],
                                                              file_prefix=self.config['files']['prefix'],
                                                              file_postfix=self.config['files']['rec_postfix'])

        self.local_timing_file = \
            timing_system.TimingFileWriter(save_dir=self.config['files']['output_dir'],
                                           file_prefix=self.config['files']['prefix'],
                                           mpi_rank=self.rank,
                                           file_postfix=self.config['files']['timing_postfix'])

        # stim decider bypass the normal record registration message sending
        for message in stim_decider.get_record_register_messages():
            self.rec_manager.register_rec_type_message(message)

        self.master_time = MPI.Wtime()

        super().__init__()

    def synchronize_time(self):
        self.class_log.debug("Sending time sync messages to simulator node.")
        self.send_interface.send_time_sync_simulator()
        self.send_interface.all_barrier()
        self.master_time = MPI.Wtime()
        self.class_log.debug("Post barrier time set as master.")

    def send_calc_offset_time(self, rank, remote_time):
        offset_time = self.master_time - remote_time
        self.send_interface.send_time_sync_offset(rank, offset_time)

    #MEC edited this function to take in list of ripple tetrodes only
    def _ripple_ranks_startup(self, ripple_trode_list):
        for rip_rank in self.config['rank']['ripples']:
            self.send_interface.send_num_ntrode(rank=rip_rank, num_ntrodes=len(ripple_trode_list))

        # Round robin allocation of channels to ripple
        enable_count = 0
        all_ripple_process_enable = [[] for _ in self.config['rank']['ripples']]
        #MEC changed trode_liist to ripple_trode_list
        for chan_ind, chan_id in enumerate(ripple_trode_list):
            all_ripple_process_enable[enable_count % len(self.config['rank']['ripples'])].append(chan_id)
            enable_count += 1

        # Set channel assignments for all ripple ranks
        #MEC changed send_channel_selection to sned_ripple_channel_selection
        for rank_ind, rank in enumerate(self.config['rank']['ripples']):
            self.send_interface.send_ripple_channel_selection(rank, all_ripple_process_enable[rank_ind])

        for rip_rank in self.config['rank']['ripples']:

            # Map json RippleParameterMessage onto python object and then send
            rip_param_message = ripple_process.RippleParameterMessage(**self.config['ripple']['RippleParameterMessage'])
            self.send_interface.send_ripple_parameter(rank=rip_rank, param_message=rip_param_message)

            # Convert json string keys into int (ntrode_id) and send
            rip_mean_base_dict = dict(map(lambda x: (int(x[0]), x[1]),
                                          self.config['ripple']['CustomRippleBaselineMeanMessage'].items()))
            #print('ripple mean: ',rip_mean_base_dict)
            self.send_interface.send_ripple_baseline_mean(rank=rip_rank, mean_dict=rip_mean_base_dict)

            # Convert json string keys into int (ntrode_id) and send
            rip_std_base_dict = dict(map(lambda x: (int(x[0]), x[1]),
                                         self.config['ripple']['CustomRippleBaselineStdMessage'].items()))
            #print('ripple std: ',rip_std_base_dict)
            self.send_interface.send_ripple_baseline_std(rank=rip_rank, std_dict=rip_std_base_dict)

    def _stim_decider_startup(self):
        # Convert JSON Ripple Parameter config into message
        rip_param_message = ripple_process.RippleParameterMessage(**self.config['ripple']['RippleParameterMessage'])

        # Update stim decider's ripple parameters
        self.stim_decider.update_n_threshold(rip_param_message.n_above_thresh)
        self.stim_decider.update_lockout_time(rip_param_message.lockout_time)
        if rip_param_message.enabled:
            self.stim_decider.enable()
        else:
            self.stim_decider.disable()

    def _encoder_rank_startup(self, trode_list):

        for enc_rank in self.config['rank']['encoders']:
            self.send_interface.send_num_ntrode(rank=enc_rank, num_ntrodes=len(trode_list))

        # Round robin allocation of channels to encoders
        enable_count = 0
        all_encoder_process_enable = [[] for _ in self.config['rank']['encoders']]
        for chan_ind, chan_id in enumerate(trode_list):
            all_encoder_process_enable[enable_count % len(self.config['rank']['encoders'])].append(chan_id)
            enable_count += 1

        # Set channel assignments for all encoder ranks
        for rank_ind, rank in enumerate(self.config['rank']['encoders']):
            self.send_interface.send_channel_selection(rank, all_encoder_process_enable[rank_ind])

    def _decoder_rank_startup(self, trode_list):
        rank = self.config['rank']['decoder']
        self.send_interface.send_channel_selection(rank, trode_list)

    def _writer_startup(self):
        # Update binary_record file writers before starting datastream
        for rec_rank in self.config['rank_settings']['enable_rec']:
            if rec_rank is not self.rank:
                self.send_interface.send_new_writer_message(rank=rec_rank,
                                                            new_writer_message=self.rec_manager.new_writer_message())

                self.send_interface.send_start_rec_message(rank=rec_rank)

        # Update and start bin rec for StimDecider.  Registration is done through MPI but setting and starting
        # the writer must be done locally because StimDecider does not have a MPI command message receiver
        self.stim_decider.set_record_writer_from_message(self.rec_manager.new_writer_message())
        self.stim_decider.start_record_writing()

    def _turn_on_datastreams(self):
        # Then turn on data streaming to ripple ranks
        for rank in self.config['rank']['ripples']:
            self.send_interface.send_turn_on_datastreams(rank)

        # Turn on data streaming to encoder
        for rank in self.config['rank']['encoders']:
            self.send_interface.send_turn_on_datastreams(rank)

        # Turn on data streaming to decoder
        self.send_interface.send_turn_on_datastreams(self.config['rank']['decoder'])

        self.time_sync_on = True

    #MEC edited
    def handle_ntrode_list(self, trode_list):

        self.class_log.debug("Received decoding ntrode list {:}.".format(trode_list))

        #self._ripple_ranks_startup(trode_list)
        self._encoder_rank_startup(trode_list)
        self._decoder_rank_startup(trode_list)
        self._stim_decider_startup()

        #self._writer_startup()
        #self._turn_on_datastreams()

    #MEC added
    def handle_ripple_ntrode_list(self, ripple_trode_list):

        self.class_log.debug("Received ripple ntrode list {:}.".format(ripple_trode_list))

        self._ripple_ranks_startup(ripple_trode_list)

        self._writer_startup()
        self._turn_on_datastreams()

    def register_rec_type_message(self, message):
        self.rec_manager.register_rec_type_message(message)

    def trigger_termination(self):
        self.send_interface.terminate_all()

        self.parent.trigger_termination()


class MainSimulatorMPIRecvInterface(realtime_base.RealtimeMPIClass):

    def __init__(self, comm: MPI.Comm, rank, config, main_manager: MainSimulatorManager):
        super().__init__(comm=comm, rank=rank, config=config)
        self.main_manager = main_manager

        self.mpi_status = MPI.Status()

        self.req_cmd = self.comm.irecv(tag=realtime_base.MPIMessageTag.COMMAND_MESSAGE.value)

    def __iter__(self):
        return self

    def __next__(self):

        (req_rdy, msg) = self.req_cmd.test(status=self.mpi_status)

        if req_rdy:
            self.process_request_message(msg)

            self.req_cmd = self.comm.irecv(tag=realtime_base.MPIMessageTag.COMMAND_MESSAGE.value)

    def process_request_message(self, message):

        if isinstance(message, simulator_process.SimTrodeListMessage):
            self.main_manager.handle_ntrode_list(message.trode_list)
            print('decoding tetrodes message',message.trode_list)

        #MEC added
        if isinstance(message, simulator_process.RippleTrodeListMessage):
            self.main_manager.handle_ripple_ntrode_list(message.ripple_trode_list)
            print('ripple tetrodes message',message.ripple_trode_list)

        elif isinstance(message, binary_record.BinaryRecordTypeMessage):
            self.class_log.debug("BinaryRecordTypeMessage received for rec id {} from rank {}".
                                 format(message.rec_id, self.mpi_status.source))
            self.main_manager.register_rec_type_message(message)

        elif isinstance(message, realtime_base.TimeSyncReport):
            self.main_manager.send_calc_offset_time(self.mpi_status.source, message.time)

        elif isinstance(message, realtime_base.TerminateMessage):
            self.class_log.info('Received TerminateMessage from rank {:}, now terminating all.'.
                                format(self.mpi_status.source))

            self.main_manager.trigger_termination()

<|MERGE_RESOLUTION|>--- conflicted
+++ resolved
@@ -747,11 +747,7 @@
                 # message if no arm > posterior threshold in posterior sum
                 else:
                     print('no arm posterior above ',self.posterior_arm_threshold,' ',np.around(self.posterior_arm_sum,decimals=2),'interval',self.stim_message_sent,
-<<<<<<< HEAD
-                          'ripple: ',self.ripple_number,'posterior sum: ',np.around(self.posterior_arm_sum.sum(),decimals=2))
-=======
                           'ripple: ',self.ripple_number,'posterior sum: ',self.posterior_arm_sum.sum(),'position ',np.around(self.linearized_position,decimals=2))
->>>>>>> 174be26a
                     #networkclient.sendMsgToModule('StateScript', 'StatescriptCommand', 's', ['replay_arm = 3;\ntrigger(15);\n'])
 
                 ## send shortcut message based on posterior max arm, each arm has own function number
